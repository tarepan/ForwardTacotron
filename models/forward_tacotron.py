--- conflicted
+++ resolved
@@ -229,15 +229,10 @@
     def generate(self,
                  x: torch.tensor,
                  alpha=1.0,
-<<<<<<< HEAD
                  pitch_function: Callable[[torch.tensor], torch.tensor] = lambda x: x,
                  energy_function: Callable[[torch.tensor], torch.tensor] = lambda x: x,
 
                  ) -> tuple:
-=======
-                 pitch_function: Callable[[torch.tensor], torch.tensor] = lambda x: x) \
-            -> Tuple[torch.tensor, torch.tensor, torch.tensor, torch.tensor]:
->>>>>>> 35e4997a
         self.eval()
 
         x = self.embedding(x)
